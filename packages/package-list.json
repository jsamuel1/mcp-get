[
  {
    "name": "@modelcontextprotocol/server-brave-search",
    "description": "MCP server for Brave Search API integration",
    "vendor": "Anthropic, PBC (https://anthropic.com)",
    "sourceUrl": "https://github.com/modelcontextprotocol/servers/blob/main/src/brave-search",
    "homepage": "https://modelcontextprotocol.io",
    "license": "MIT",
    "runtime": "node"
  },
  {
    "name": "@modelcontextprotocol/server-everything",
    "description": "MCP server that exercises all the features of the MCP protocol",
    "vendor": "Anthropic, PBC (https://anthropic.com)",
    "sourceUrl": "https://github.com/modelcontextprotocol/servers/blob/main/src/everything",
    "homepage": "https://modelcontextprotocol.io",
    "license": "MIT",
    "runtime": "node"
  },
  {
    "name": "@modelcontextprotocol/server-filesystem",
    "description": "MCP server for filesystem access",
    "vendor": "Anthropic, PBC (https://anthropic.com)",
    "sourceUrl": "https://github.com/modelcontextprotocol/servers/blob/main/src/filesystem",
    "homepage": "https://modelcontextprotocol.io",
    "license": "MIT",
    "runtime": "node"
  },
  {
    "name": "@modelcontextprotocol/server-gdrive",
    "description": "MCP server for interacting with Google Drive",
    "vendor": "Anthropic, PBC (https://anthropic.com)",
    "sourceUrl": "https://github.com/modelcontextprotocol/servers/blob/main/src/gdrive",
    "homepage": "https://modelcontextprotocol.io",
    "license": "MIT",
    "runtime": "node"
  },
  {
    "name": "@modelcontextprotocol/server-github",
    "description": "MCP server for using the GitHub API",
    "vendor": "Anthropic, PBC (https://anthropic.com)",
    "sourceUrl": "https://github.com/modelcontextprotocol/servers/blob/main/src/github",
    "homepage": "https://modelcontextprotocol.io",
    "license": "MIT",
    "runtime": "node"
  },
  {
    "name": "@modelcontextprotocol/server-gitlab",
    "description": "MCP server for using the GitLab API",
    "vendor": "GitLab, PBC (https://gitlab.com)",
    "sourceUrl": "https://github.com/modelcontextprotocol/servers/blob/main/src/gitlab",
    "homepage": "https://modelcontextprotocol.io",
    "license": "MIT",
    "runtime": "node"
  },
  {
    "name": "@modelcontextprotocol/server-google-maps",
    "description": "MCP server for using the Google Maps API",
    "vendor": "Anthropic, PBC (https://anthropic.com)",
    "sourceUrl": "https://github.com/modelcontextprotocol/servers/blob/main/src/google-maps",
    "homepage": "https://modelcontextprotocol.io",
    "license": "MIT",
    "runtime": "node"
  },
  {
    "name": "@modelcontextprotocol/server-memory",
    "description": "MCP server for enabling memory for Claude through a knowledge graph",
    "vendor": "Anthropic, PBC (https://anthropic.com)",
    "sourceUrl": "https://github.com/modelcontextprotocol/servers/blob/main/src/memory",
    "homepage": "https://modelcontextprotocol.io",
    "license": "MIT",
    "runtime": "node"
  },
  {
    "name": "@modelcontextprotocol/server-postgres",
    "description": "MCP server for interacting with PostgreSQL databases",
    "vendor": "Anthropic, PBC (https://anthropic.com)",
    "sourceUrl": "https://github.com/modelcontextprotocol/servers/blob/main/src/postgres",
    "homepage": "https://modelcontextprotocol.io",
    "license": "MIT",
    "runtime": "node"
  },
  {
    "name": "@modelcontextprotocol/server-puppeteer",
    "description": "MCP server for browser automation using Puppeteer",
    "vendor": "Anthropic, PBC (https://anthropic.com)",
    "sourceUrl": "https://github.com/modelcontextprotocol/servers/blob/main/src/puppeteer",
    "homepage": "https://modelcontextprotocol.io",
    "license": "MIT",
    "runtime": "node"
  },
  {
    "name": "@modelcontextprotocol/server-slack",
    "description": "MCP server for interacting with Slack",
    "vendor": "Anthropic, PBC (https://anthropic.com)",
    "sourceUrl": "https://github.com/modelcontextprotocol/servers/blob/main/src/slack",
    "homepage": "https://modelcontextprotocol.io",
    "license": "MIT",
    "runtime": "node"
  },
  {
    "name": "@cloudflare/mcp-server-cloudflare",
    "description": "MCP server for interacting with Cloudflare API",
    "vendor": "Cloudflare, Inc. (https://cloudflare.com)",
    "sourceUrl": "https://github.com/cloudflare/mcp-server-cloudflare",
    "homepage": "https://github.com/cloudflare/mcp-server-cloudflare",
    "license": "MIT",
    "runtime": "node"
  },
  {
    "name": "@raygun.io/mcp-server-raygun",
    "description": "MCP server for interacting with Raygun's API for crash reporting and real user monitoring metrics",
    "vendor": "Raygun (https://raygun.com)",
    "sourceUrl": "https://github.com/MindscapeHQ/mcp-server-raygun",
    "homepage": "https://raygun.com",
    "license": "MIT",
    "runtime": "node"
  },
  {
    "name": "@kimtaeyoon83/mcp-server-youtube-transcript",
    "description": "This is an MCP server that allows you to directly download transcripts of YouTube videos.",
    "vendor": "Freddie (https://github.com/kimtaeyoon83)",
    "sourceUrl": "https://github.com/kimtaeyoon83/mcp-server-youtube-transcript",
    "homepage": "https://github.com/kimtaeyoon83/mcp-server-youtube-transcript",
    "license": "MIT",
    "runtime": "node"
  },
  {
    "name": "@kagi/mcp-server-kagi",
    "description": "MCP server for Kagi search API integration",
    "vendor": "ac3xx (https://github.com/ac3xx)",
    "sourceUrl": "https://github.com/ac3xx/mcp-servers-kagi",
    "homepage": "https://github.com/ac3xx/mcp-servers-kagi",
    "license": "MIT",
    "runtime": "node"
  },
  {
    "name": "@exa/mcp-server",
    "description": "MCP server for Exa AI Search API integration",
    "vendor": "Exa Labs (https://exa.ai)",
    "sourceUrl": "https://github.com/exa-labs/exa-mcp-server",
    "homepage": "https://exa.ai",
    "license": "MIT",
    "runtime": "node"
  },
  {
    "name": "@search1api/mcp-server",
    "description": "MCP server for Search1API integration",
    "vendor": "fatwang2 (https://github.com/fatwang2)",
    "sourceUrl": "https://github.com/fatwang2/search1api-mcp",
    "homepage": "https://github.com/fatwang2/search1api-mcp",
    "license": "MIT",
    "runtime": "node"
  },
  {
    "name": "@calclavia/mcp-obsidian",
    "description": "MCP server for reading and searching Markdown notes (like Obsidian vaults)",
    "vendor": "Calclavia (https://github.com/calclavia)",
    "sourceUrl": "https://github.com/calclavia/mcp-obsidian",
    "homepage": "https://github.com/calclavia/mcp-obsidian",
    "license": "MIT",
    "runtime": "node"
  },
  {
    "name": "@anaisbetts/mcp-youtube",
    "description": "MCP server for fetching YouTube subtitles",
    "vendor": "Anaïs Betts (https://github.com/anaisbetts)",
    "sourceUrl": "https://github.com/anaisbetts/mcp-youtube",
    "homepage": "https://github.com/anaisbetts/mcp-youtube",
    "license": "MIT",
    "runtime": "node"
  },
  {
    "name": "@modelcontextprotocol/server-everart",
    "description": "MCP server for EverArt API integration",
    "vendor": "Anthropic, PBC (https://anthropic.com)",
    "sourceUrl": "https://github.com/modelcontextprotocol/servers/blob/main/src/everart",
    "homepage": "https://modelcontextprotocol.io",
    "license": "MIT",
    "runtime": "node"
  },
  {
    "name": "@modelcontextprotocol/server-sequential-thinking",
    "description": "MCP server for sequential thinking and problem solving",
    "vendor": "Anthropic, PBC (https://anthropic.com)",
    "sourceUrl": "https://github.com/modelcontextprotocol/servers/blob/main/src/sequentialthinking",
    "homepage": "https://modelcontextprotocol.io",
    "license": "MIT",
    "runtime": "node"
  },
  {
    "name": "mcp-server-fetch",
    "description": "A Model Context Protocol server providing tools to fetch and convert web content for usage by LLMs",
    "vendor": "Anthropic, PBC (https://anthropic.com)",
    "sourceUrl": "https://github.com/modelcontextprotocol/servers/blob/main/src/fetch",
    "homepage": "https://github.com/modelcontextprotocol/servers",
    "license": "MIT",
    "runtime": "python"
  },
  {
    "name": "mcp-server-git",
    "description": "A Model Context Protocol server providing tools to read, search, and manipulate Git repositories programmatically via LLMs",
    "vendor": "Anthropic, PBC (https://anthropic.com)",
    "sourceUrl": "https://github.com/modelcontextprotocol/servers/blob/main/src/git",
    "homepage": "https://github.com/modelcontextprotocol/servers",
    "license": "MIT",
    "runtime": "python"
  },
  {
    "name": "mcp-server-sentry",
    "description": "MCP server for retrieving issues from sentry.io",
    "vendor": "Anthropic, PBC (https://anthropic.com)",
    "sourceUrl": "https://github.com/modelcontextprotocol/servers/blob/main/src/sentry",
    "homepage": "https://github.com/modelcontextprotocol/servers",
    "license": "MIT",
    "runtime": "python"
  },
  {
    "name": "mcp-server-sqlite",
    "description": "A simple SQLite MCP server",
    "vendor": "Anthropic, PBC (https://anthropic.com)",
    "sourceUrl": "https://github.com/modelcontextprotocol/servers/blob/main/src/sqlite",
    "homepage": "https://github.com/modelcontextprotocol/servers",
    "license": "MIT",
    "runtime": "python"
  },
  {
    "name": "mcp-server-time",
    "description": "A Model Context Protocol server providing tools for time queries and timezone conversions for LLMs",
    "vendor": "Anthropic, PBC (https://anthropic.com)",
    "sourceUrl": "https://github.com/modelcontextprotocol/servers/blob/main/src/time",
    "homepage": "https://github.com/modelcontextprotocol/servers",
    "license": "MIT",
    "runtime": "python"
  },
  {
    "name": "mcp-tinybird",
    "description": "A Model Context Protocol server that lets you interact with a Tinybird Workspace from any MCP client.",
    "vendor": "Tinybird (https://tinybird.co)",
    "sourceUrl": "https://github.com/tinybirdco/mcp-tinybird/tree/main/src/mcp-tinybird",
    "homepage": "https://github.com/tinybirdco/mcp-tinybird",
    "license": "Apache 2.0",
    "runtime": "python"
  },
  {
<<<<<<< HEAD
    "name": "mcp-playwright",
    "description": "A Model Context Protocol server for Playwright for Browser Automation and Web Scraping.",
    "vendor": "ExecuteAutomation, Ltd (https://executeautomation.com)",
    "sourceUrl": "https://github.com/executeautomation/mcp-playwright/tree/main/src", 
    "homepage": "https://github.com/executeautomation/mcp-playwright",
=======

    "name": "@automatalabs/mcp-server-playwright",
    "description": "MCP server for browser automation using Playwright",
    "vendor": "Automata Labs (https://automatalabs.io)",
    "sourceUrl": "https://github.com/Automata-Labs-team/MCP-Server-Playwright/tree/main",
    "homepage": "https://github.com/Automata-Labs-team/MCP-Server-Playwright",
    "runtime": "node",
    "license": "MIT"
  },
  {
    "name": "@mcp-get-community/server-llm-txt",
    "description": "MCP server that extracts and serves context from llm.txt files, enabling AI models to understand file structure, dependencies, and code relationships in development environments",
    "vendor": "Michael Latman (https://michaellatman.com)",
    "sourceUrl": "https://github.com/mcp-get/community-servers/blob/main/src/server-llm-txt",
    "homepage": "https://github.com/mcp-get/community-servers#readme",
>>>>>>> 4ccb3e39
    "license": "MIT",
    "runtime": "node"
  }
]<|MERGE_RESOLUTION|>--- conflicted
+++ resolved
@@ -243,14 +243,6 @@
     "runtime": "python"
   },
   {
-<<<<<<< HEAD
-    "name": "mcp-playwright",
-    "description": "A Model Context Protocol server for Playwright for Browser Automation and Web Scraping.",
-    "vendor": "ExecuteAutomation, Ltd (https://executeautomation.com)",
-    "sourceUrl": "https://github.com/executeautomation/mcp-playwright/tree/main/src", 
-    "homepage": "https://github.com/executeautomation/mcp-playwright",
-=======
-
     "name": "@automatalabs/mcp-server-playwright",
     "description": "MCP server for browser automation using Playwright",
     "vendor": "Automata Labs (https://automatalabs.io)",
@@ -265,8 +257,13 @@
     "vendor": "Michael Latman (https://michaellatman.com)",
     "sourceUrl": "https://github.com/mcp-get/community-servers/blob/main/src/server-llm-txt",
     "homepage": "https://github.com/mcp-get/community-servers#readme",
->>>>>>> 4ccb3e39
-    "license": "MIT",
-    "runtime": "node"
-  }
+    "license": "MIT",
+    "runtime": "node"
+  },
+  {
+    "name": "playwright-mcp-server",
+    "description": "A Model Context Protocol server for Playwright for Browser Automation and Web Scraping.",
+    "vendor": "ExecuteAutomation, Ltd (https://executeautomation.com)",
+    "sourceUrl": "https://github.com/executeautomation/mcp-playwright/tree/main/src", 
+    "homepage": "https://github.com/executeautomation/mcp-playwright",
 ]